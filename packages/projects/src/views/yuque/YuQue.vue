--- conflicted
+++ resolved
@@ -133,10 +133,8 @@
           return result
         },
       },
-<<<<<<< HEAD
       'mind-map': true,
       'flow-chart': true,
-=======
       'collaborative-editing': {
         provider: {
           type: 'websocket',
@@ -176,7 +174,6 @@
           }
         },
       },
->>>>>>> 6f023797
     },
   })
 })
