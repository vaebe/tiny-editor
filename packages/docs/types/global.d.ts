import type { EmojiMartData } from '@emoji-mart/data'
import type { computePosition } from '@floating-ui/dom'
import type { Picker } from 'emoji-mart'
import type hljs from 'highlight.js'
import type Html2Canvas from 'html2canvas'
import type katex from 'katex'
import type SimpleMindMap from 'simple-mind-map'
import type Drag from 'simple-mind-map/src/plugins/Drag.js'
import type Export from 'simple-mind-map/src/plugins/Export.js'
import type Themes from 'simple-mind-map/src/themes'

declare global {
  interface Window {
    hljs: typeof hljs
    katex: typeof katex
    Html2Canvas: typeof Html2Canvas
<<<<<<< HEAD
    SimpleMindMap: typeof SimpleMindMap
    Themes: typeof Themes
    Drag: typeof Drag
    Export: typeof Export
=======
    emojiData: EmojiMartData
    EmojiPicker: new (props: any) => Picker
    emojiPickerPosition: typeof computePosition
>>>>>>> 6f023797
  }
}

export {}
<|MERGE_RESOLUTION|>--- conflicted
+++ resolved
@@ -1,30 +1,27 @@
-import type { EmojiMartData } from '@emoji-mart/data'
-import type { computePosition } from '@floating-ui/dom'
-import type { Picker } from 'emoji-mart'
-import type hljs from 'highlight.js'
-import type Html2Canvas from 'html2canvas'
-import type katex from 'katex'
-import type SimpleMindMap from 'simple-mind-map'
-import type Drag from 'simple-mind-map/src/plugins/Drag.js'
-import type Export from 'simple-mind-map/src/plugins/Export.js'
-import type Themes from 'simple-mind-map/src/themes'
-
-declare global {
-  interface Window {
-    hljs: typeof hljs
-    katex: typeof katex
-    Html2Canvas: typeof Html2Canvas
-<<<<<<< HEAD
-    SimpleMindMap: typeof SimpleMindMap
-    Themes: typeof Themes
-    Drag: typeof Drag
-    Export: typeof Export
-=======
-    emojiData: EmojiMartData
-    EmojiPicker: new (props: any) => Picker
-    emojiPickerPosition: typeof computePosition
->>>>>>> 6f023797
-  }
-}
-
-export {}
+import type { EmojiMartData } from '@emoji-mart/data'
+import type { computePosition } from '@floating-ui/dom'
+import type { Picker } from 'emoji-mart'
+import type hljs from 'highlight.js'
+import type Html2Canvas from 'html2canvas'
+import type katex from 'katex'
+import type SimpleMindMap from 'simple-mind-map'
+import type Drag from 'simple-mind-map/src/plugins/Drag.js'
+import type Export from 'simple-mind-map/src/plugins/Export.js'
+import type Themes from 'simple-mind-map/src/themes'
+
+declare global {
+  interface Window {
+    hljs: typeof hljs
+    katex: typeof katex
+    Html2Canvas: typeof Html2Canvas
+    SimpleMindMap: typeof SimpleMindMap
+    Themes: typeof Themes
+    Drag: typeof Drag
+    Export: typeof Export
+    emojiData: EmojiMartData
+    EmojiPicker: new (props: any) => Picker
+    emojiPickerPosition: typeof computePosition
+  }
+}
+
+export {}